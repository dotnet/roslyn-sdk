<?xml version="1.0" encoding="utf-8"?>
<Dependencies>
  <ProductDependencies>
  </ProductDependencies>
  <ToolsetDependencies>
<<<<<<< HEAD
    <Dependency Name="Microsoft.DotNet.Arcade.Sdk" Version="5.0.0-beta.20453.7">
      <Uri>https://github.com/dotnet/arcade</Uri>
      <Sha>16b71a2f216c3c5be5860977c4cb03a95ee2f0e3</Sha>
=======
    <Dependency Name="Microsoft.DotNet.Arcade.Sdk" Version="5.0.0-beta.20465.7">
      <Uri>https://github.com/dotnet/arcade</Uri>
      <Sha>fa0486ddb04a76341d822903c8977fb9fa088d1e</Sha>
>>>>>>> 5487d3f9
    </Dependency>
  </ToolsetDependencies>
</Dependencies><|MERGE_RESOLUTION|>--- conflicted
+++ resolved
@@ -3,15 +3,9 @@
   <ProductDependencies>
   </ProductDependencies>
   <ToolsetDependencies>
-<<<<<<< HEAD
-    <Dependency Name="Microsoft.DotNet.Arcade.Sdk" Version="5.0.0-beta.20453.7">
-      <Uri>https://github.com/dotnet/arcade</Uri>
-      <Sha>16b71a2f216c3c5be5860977c4cb03a95ee2f0e3</Sha>
-=======
     <Dependency Name="Microsoft.DotNet.Arcade.Sdk" Version="5.0.0-beta.20465.7">
       <Uri>https://github.com/dotnet/arcade</Uri>
       <Sha>fa0486ddb04a76341d822903c8977fb9fa088d1e</Sha>
->>>>>>> 5487d3f9
     </Dependency>
   </ToolsetDependencies>
 </Dependencies>