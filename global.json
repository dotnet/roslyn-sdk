{
  "tools": {
    "dotnet": "5.0.100-preview.6.20310.4",
    "runtimes": {
      "dotnet": [
        "3.1.0"
      ]
    },
    "vs": {
      "version": "16.6"
    },
    "xcopy-msbuild": "16.6.5-alpha1"
  },
  "msbuild-sdks": {
<<<<<<< HEAD
    "Microsoft.DotNet.Arcade.Sdk": "5.0.0-beta.20453.7"
=======
    "Microsoft.DotNet.Arcade.Sdk": "5.0.0-beta.20465.7"
>>>>>>> 5487d3f9
  }
}<|MERGE_RESOLUTION|>--- conflicted
+++ resolved
@@ -12,10 +12,6 @@
     "xcopy-msbuild": "16.6.5-alpha1"
   },
   "msbuild-sdks": {
-<<<<<<< HEAD
-    "Microsoft.DotNet.Arcade.Sdk": "5.0.0-beta.20453.7"
-=======
     "Microsoft.DotNet.Arcade.Sdk": "5.0.0-beta.20465.7"
->>>>>>> 5487d3f9
   }
 }