# Branches that trigger a build on commit
trigger:
- main
- dev17.0

# Branches that trigger builds on PR
pr:
- main
- dev17.0

variables:
  - name: DOTNET_ROOT
    value: $(Build.SourcesDirectory)\.dotnet
  - name: XUNIT_LOGS
    value: $(Build.SourcesDirectory)\artifacts\log\$(_configuration)

jobs:
- job: Windows
  pool:
<<<<<<< HEAD
    name: NetCore1ESPool-Public
=======
    name: NetCore-Public
>>>>>>> 76d342ef
    demands: ImageOverride -equals windows.vs2022preview.amd64.open
  strategy:
    maxParallel: 6
    matrix:
      Samples Debug Test:
        _args: -test
        _configuration: Debug
        _solution: Samples
      Samples Release Test:
        _args: -test
        _configuration: Release
        _solution: Samples
      SDK Debug Test:
        _args: -test -integrationTest
        _configuration: Debug
        _solution: Roslyn-SDK
      SDK Release Test:
        _args: -test -integrationTest
        _configuration: Release
        _solution: Roslyn-SDK
      SDK Pack:
        _args: -pack
        _configuration: Release
        _solution: Roslyn-SDK
      SDK Sign:
        _args: -sign
        _configuration: Release
        _solution: Roslyn-SDK
  timeoutInMinutes: 90

  steps:
    - script: |
        reg add "HKEY_LOCAL_MACHINE\SOFTWARE\Microsoft\Windows\Windows Error Reporting\LocalDumps" /f /v DumpType /t REG_DWORD /d 2
        reg add "HKEY_LOCAL_MACHINE\SOFTWARE\Microsoft\Windows\Windows Error Reporting\LocalDumps" /f /v DumpCount /t REG_DWORD /d 2
        reg add "HKEY_LOCAL_MACHINE\SOFTWARE\Microsoft\Windows\Windows Error Reporting\LocalDumps" /f /v DumpFolder /t REG_SZ /d "$(Build.SourcesDirectory)\artifacts\log\$(_configuration)"
    - script: eng\PRBuild.cmd $(_args) -configuration $(_configuration) -prepareMachine -projects $(Build.SourcesDirectory)\$(_solution).sln /p:OfficialBuild=false
    - task: PublishBuildArtifacts@1
      inputs:
        PathtoPublish: '$(Build.SourcesDirectory)\artifacts\log\$(_configuration)'
        ArtifactName: '$(_solution) $(_configuration) logs'
        publishLocation: Container
      continueOnError: true
      condition: not(succeeded())
    - task: PublishTestResults@2
      inputs:
        testRunner: 'xUnit'
        testResultsFiles: '**/*.xml'
        searchFolder: '$(Build.SourcesDirectory)\artifacts\TestResults\$(_configuration)'
        configuration: '$(_configuration)'
        publishRunAttachments: true
      continueOnError: true
      condition: and(always(), contains(variables['_args'], '-test'))<|MERGE_RESOLUTION|>--- conflicted
+++ resolved
@@ -17,11 +17,7 @@
 jobs:
 - job: Windows
   pool:
-<<<<<<< HEAD
-    name: NetCore1ESPool-Public
-=======
     name: NetCore-Public
->>>>>>> 76d342ef
     demands: ImageOverride -equals windows.vs2022preview.amd64.open
   strategy:
     maxParallel: 6
