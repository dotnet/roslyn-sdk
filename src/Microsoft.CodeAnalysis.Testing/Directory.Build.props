<!-- Licensed to the .NET Foundation under one or more agreements. The .NET Foundation licenses this file to you under the MIT license. See the LICENSE file in the project root for more information. -->
<Project>  
  <PropertyGroup>
    <CheckEolTargetFramework>false</CheckEolTargetFramework>

    <!-- Opt-out repo features -->
    <UsingToolXliff>false</UsingToolXliff>
  </PropertyGroup>

  <Import Project="$([MSBuild]::GetPathOfFileAbove('Directory.Build.props', '$(MSBuildThisFileDirectory)../'))" />

  <PropertyGroup>
    <!--
      netcoreapp3.1: Ensures full support for nullable reference types
      netstandard1.6/net452: Roslyn 1.x
      netstandard1.6/net46: Roslyn 2.x
      netstandard2.0/net472: Roslyn 3.x
    -->
    <TestingLibraryTargetFrameworks>netcoreapp3.1;netstandard1.6;netstandard2.0;net452;net46;net472</TestingLibraryTargetFrameworks>

    <!--
      netcoreapp3.1: Ensures full support for nullable reference types
      netstandard2.0/net472: Roslyn 3.x, starting with 3.8.0
    -->
    <TestingLibrarySourceGeneratorTargetFrameworks>netcoreapp3.1;netstandard2.0;net472</TestingLibrarySourceGeneratorTargetFrameworks>
  </PropertyGroup>
  
  <Choose>
    <When Condition="'$(Language)' == 'VB'">
      <PropertyGroup>
        <LangVersion>15.5</LangVersion>
      </PropertyGroup>
    </When>

    <When Condition="'$(Language)' == 'C#'">
      <PropertyGroup>
<<<<<<< HEAD
        <LangVersion>11</LangVersion>
=======
        <LangVersion>10</LangVersion>
>>>>>>> 5fc8dd35
      </PropertyGroup>
    </When>
  </Choose>

  <PropertyGroup Condition="'$(TargetFramework)' == 'netstandard1.6' OR '$(TargetFramework)' == 'netstandard2.0'">
    <!--
      The original Microsoft.CodeAnalysis packages targeted the PCL instead of .NET Standard. Rather than
      drop support for the packages, we use AssetTargetFallback to configure the NuGet restore behavior to
      work properly.
    -->
    <AssetTargetFallback>portable-net45+win8</AssetTargetFallback>
  </PropertyGroup>

  <PropertyGroup>
    <!--
      NU1701: Package 'name' was restored using 'moniker' instead of the project target framework 'moniker'. This package may not be fully compatible with your project.
    -->
    <NoWarn>$(NoWarn);NU1701;NU3005;NU5125</NoWarn>
  </PropertyGroup>

  <!-- We always want a good debugging experience in tests -->
  <PropertyGroup>
    <Optimize>false</Optimize>
    <DebugType>embedded</DebugType>
    <DebugSymbols>true</DebugSymbols>
    <EmbedAllSources>true</EmbedAllSources>
  </PropertyGroup>

  <!-- StyleCop Analyzers configuration -->
  <PropertyGroup>
    <GenerateDocumentationFile>true</GenerateDocumentationFile>
  </PropertyGroup>

  <ItemGroup>
    <PackageReference Include="StyleCop.Analyzers" Version="$(StyleCopAnalyzersVersion)" PrivateAssets="all" />
    <AdditionalFiles Include="$(MSBuildThisFileDirectory)..\..\stylecop.json" Link="stylecop.json" />
    <None Include="$(CodeAnalysisRuleSet)" Condition="'$(CodeAnalysisRuleSet)' != ''" Link="%(Filename)%(Extension)" />
  </ItemGroup>

  <!-- Public API Analyzer configuration -->
  <ItemGroup>
    <PackageReference Include="Microsoft.CodeAnalysis.Analyzers" Version="$(MicrosoftCodeAnalysisAnalyzersVersion)" PrivateAssets="all" />
    <PackageReference Include="Roslyn.Diagnostics.Analyzers" Version="$(RoslynDiagnosticsAnalyzersVersion)" PrivateAssets="all" />
    <PackageReference Include="System.Net.Http" Version="$(SystemNetHttpVersion)" PrivateAssets="all" ExcludeAssets="all" />
    <AdditionalFiles Include="PublicAPI.Shipped.txt" />
    <AdditionalFiles Include="PublicAPI.Unshipped.txt" />
  </ItemGroup>

  <!-- Needed to override the transitive 9.0.1 version brought in by the 16.1.1 Microsoft.NET.Test.Sdk -->
  <ItemGroup>
    <PackageReference Include="Newtonsoft.Json" Version="$(NewtonsoftJsonVersion)" ExcludeAssets="all" />
  </ItemGroup>

  <!-- Use a different versioning scheme for nuget packages -->
  <PropertyGroup>
    <VersionPrefix>$(NugetPackagePrefix)</VersionPrefix>
  </PropertyGroup>

</Project><|MERGE_RESOLUTION|>--- conflicted
+++ resolved
@@ -34,11 +34,7 @@
 
     <When Condition="'$(Language)' == 'C#'">
       <PropertyGroup>
-<<<<<<< HEAD
         <LangVersion>11</LangVersion>
-=======
-        <LangVersion>10</LangVersion>
->>>>>>> 5fc8dd35
       </PropertyGroup>
     </When>
   </Choose>
